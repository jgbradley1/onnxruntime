// Copyright (c) Microsoft Corporation. All rights reserved.
// Licensed under the MIT License.

#pragma once

#include <memory>
#include <map>
#include <unordered_map>
#include <vector>
#include "gsl/gsl"
#include "core/graph/onnx_protobuf.h"
#include "core/common/common.h"
#include "core/common/logging/logging.h"
#include "core/common/profiler.h"
#include "core/framework/allocation_planner.h"
#include "core/framework/data_transfer_manager.h"
#include "core/framework/execution_providers.h"
#include "core/framework/feeds_fetches_manager.h"
#include "core/framework/framework_common.h"
#include "core/framework/kernel_registry_manager.h"
#include "core/framework/mem_pattern.h"
#include "core/framework/ml_value.h"
#include "core/framework/callback.h"
#include "core/framework/ort_value_name_idx_map.h"
#include "core/framework/node_index_info.h"
#include "core/graph/graph_viewer.h"
#include "core/framework/fuse_nodes_funcs.h"
#include "core/platform/threadpool.h"
#include "core/platform/ort_mutex.h"

namespace onnxruntime {

class ExecutionProviders;
class KernelDef;
class OpKernel;
class NodeIndexInfo;
struct SequentialExecutionPlan;
struct MemoryPatternGroup;

/**
 * SessionState should be modified by the inference session class only.
 * It is supposed to be passed by const-ref only to all the executors.
 * This class owns all the initializers.
 * Brief usage:
 *   SessionState s(...);
 *   <process subgraphs to populate subgraph SessionState instances>
 *   <run transformers or any other graph editing steps>
 *   for(...) // copy initializers from GraphProto format in Graph to OrtValue format in SessionState
        s.AddInitializedTensor(...);
 *   s.CleanInitializedTensorsFromGraph(); // remove GraphProto instances from Graph if not needed
 * 
 *   s.CreateGraphInfo();
 *   s.CreateKernels(...);
 * Then you can use:
 *   s.GetKernel(...);
 */
class SessionState {
 public:
  SessionState(Graph& graph,
               const ExecutionProviders& execution_providers,
               bool enable_mem_pattern,
               concurrency::ThreadPool* thread_pool,
               concurrency::ThreadPool* inter_op_thread_pool,
               const DataTransferManager& data_transfer_mgr,
               const logging::Logger& logger,
               profiling::Profiler& profiler)
      : graph_(graph),
        execution_providers_(execution_providers),
        logger_(logger),
        profiler_(profiler),
        enable_mem_pattern_(enable_mem_pattern),
        thread_pool_(thread_pool),
        inter_op_thread_pool_(inter_op_thread_pool),
        data_transfer_mgr_(data_transfer_mgr) {
    SetupAllocators();
  }

  // Populate OrtValueNameIdxMap and create the graph viewer.
  // Call once all graph modifications like transforms are completed.
  void CreateGraphInfo();

  // Call CreateKernels after CreateGraphInfo
  Status CreateKernels(const KernelRegistryManager& custom_registry_manager);

  ~SessionState() {
    for (auto* p : session_kernels_) {
      delete p;
    }
    for (auto& kvp : deleter_for_initialized_tensors_) {
      kvp.second.f(kvp.second.param);
    }
  }

  // Graph viewer. CreateGraphInfo must have been called previously.
  const GraphViewer& GetGraphViewer() const noexcept { return *graph_viewer_.get(); };

  // kernels
  // Get kernel for specified node.
  // It should called right before graph execution only.
  const OpKernel* GetKernel(size_t node_id) const {
    return (node_id < session_kernels_.size()) ? session_kernels_[node_id] : nullptr;
  }

  OpKernel* GetMutableKernel(size_t node_id) {
    return (node_id < session_kernels_.size()) ? session_kernels_[node_id] : nullptr;
  }

  const ExecutionProviders& GetExecutionProviders() const noexcept { return execution_providers_; }

  /**
  Get the allocator for the given OrtMemoryInfo location
  */
  AllocatorPtr GetAllocator(const OrtMemoryInfo& location) const noexcept;

  /** Get the allocator for a given OrtDevice. The first allocator that matches will be returned. */
<<<<<<< HEAD
  AllocatorPtr GetAllocator(OrtDevice device, int device_id = 0) const noexcept;
=======
  AllocatorPtr GetAllocator(OrtDevice device) const noexcept;
>>>>>>> f3cc43bc

  const OrtValueNameIdxMap& GetOrtValueNameIdxMap() const noexcept { return ort_value_name_idx_map_; }

  /**
   * Adds an initialized tensor (weight) so that it can be used by the
   * execution frame to setup the appropriate OrtValue vectors.
   * This function will take a shallow copy of d if d is not NULL.
   * If 'constant' is true the tensor value cannot be overridden by an input at runtime.
   */
  Status AddInitializedTensor(int ort_value_index, const OrtValue& ort_value, const OrtCallback* d, bool constant);

  /**
   * Gets the map of ort_value_index to initialized tensors (weights) so that it can be used by the
   * execution frame to setup the appropriate OrtValue vectors.
   * The lifetime of returned OrtValues are limited by this SessionState object.
   */
  const std::unordered_map<int, OrtValue>& GetInitializedTensors() const;

  /**
   * Gets the map of ort_value_index to initialized tensors (e.g. weights) that are constant
   * and cannot be overridden at runtime.
   * The lifetime of returned OrtValues are limited by this SessionState object.
   */
  const std::unordered_map<int, OrtValue>& GetConstantInitializedTensors() const;

  /**
  Cleans the initialized tensors that have been added to SessionState as OrtValue instances from the Graph instance 
  where they are present as TensorProto instances and will not be used when executing the model.
  */
  void CleanInitializedTensorsFromGraph();

#ifdef ENABLE_TRAINING
  /**
  Get some initialized tensors (weights).
  @param interested_weights The names of the weights to retrieve.
  @param allow_missing_weights Whether to allow names in interested_weights
         with no corresponding weight.
  @param[out] retrieved_weights The retrieved weights.
  @return The status of the operation.
  */
  Status GetInitializedTensors(
      const std::unordered_set<std::string>& interested_weights,
      bool allow_missing_weights, NameMLValMap& retrieved_weights) const;

  /**
  Get some initialized tensors (weights).
  Any names in interested_weights with no corresponding weight are ignored.
  */
  NameMLValMap GetInitializedTensors(const std::unordered_set<std::string>& interested_weights) const;
#endif

  // execution plan
  void SetExecutionPlan(std::unique_ptr<SequentialExecutionPlan> p_seq_exec_plan);
  const SequentialExecutionPlan* GetExecutionPlan() const;
  /**
  Get the logger for this session.
  Falls back to returning Logging::LoggingManager::DefaultLogger if SetLogger has not been called.
  */
<<<<<<< HEAD
  const logging::Logger& Logger() const { return logger_; }
=======
  const logging::Logger& Logger() const noexcept { return logger_; }
>>>>>>> f3cc43bc

  /**
  Get the profiler for this session. It needs to be enabled via the InferenceSession to perform
  profiling actions.
  */
  profiling::Profiler& Profiler() const noexcept { return profiler_; }

  /**
  Get cached memory pattern based on input shapes
  */
  const MemoryPatternGroup* GetMemoryPatternGroup(
      const std::vector<std::reference_wrapper<const TensorShape>>& input_shapes,
      const std::vector<int>& feed_mlvalue_idxs) const;

  /**
  Set generated memory pattern with a given input shapes.
  Const as it's an internal cache update only.
  */
  Status UpdateMemoryPatternGroupCache(const std::vector<std::reference_wrapper<const TensorShape>>& input_shape,
                                       std::unique_ptr<MemoryPatternGroup> mem_patterns) const;

  /**
  Get enable memory pattern flag
  */
  bool GetEnableMemoryPattern() const;

  /**
  Update enable_mem_pattern_ flag according to the presence of graph inputs' shape
  If any one of the graph input is shapeless, enable_mem_pattern_ will be set to false
  */
  void ResolveMemoryPatternFlag();

  struct NodeInfo {
    /**
     *
     * \param index0
     * \param p_node0 Nullable
     * \param kci0 Nullable
     */
    NodeInfo(size_t index0, const onnxruntime::Node* p_node0, const KernelCreateInfo* kci0, const OrtDevice& device0)
        : index(index0), p_node(p_node0), kci(kci0), device(&device0) {}

    size_t index;
    // Nullable
    const onnxruntime::Node* p_node = nullptr;
    // Nullable
    const KernelCreateInfo* kci = nullptr;
    const OrtDevice* device = nullptr;
  };

  using NameNodeInfoMapType = std::unordered_map<std::string, std::vector<NodeInfo>>;
  common::Status AddInputNameToNodeInfoMapping(const std::string& input_name, const NodeInfo& node_info);
  common::Status GetInputNodeInfo(const std::string& input_name, std::vector<NodeInfo>& node_info_vec) const;
  const NameNodeInfoMapType& GetInputNodeInfoMap() const;

  void AddOutputNameToNodeInfoMapping(const std::string& output_name, const NodeInfo& node_info);
  common::Status GetOutputNodeInfo(const std::string& output_name, std::vector<NodeInfo>& node_info_vec) const;
  const NameNodeInfoMapType& GetOutputNodeInfoMap() const;

  /// Add a SessionState instance for executing a subgraph in a Node
  /// @param index Index of Node containing subgraph
  /// @param attribute_name Name of attribute containing the subgraph GraphProto
  /// @param session_state SessionState for subgraph execution
  void AddSubgraphSessionState(onnxruntime::NodeIndex index, const std::string& attribute_name,
                               std::unique_ptr<SessionState> session_state);

  /// Return SessionState for the given Node index and attribute name if found.
  const SessionState* GetSubgraphSessionState(onnxruntime::NodeIndex index, const std::string& attribute_name) const;

  SessionState* GetMutableSubgraphSessionState(onnxruntime::NodeIndex index, const std::string& attribute_name);

  // Remove the SessionState for a node containing a subgraph.
  // If the node isn't going to be executed by the CPU provider we don't need it.
  void RemoveSubgraphSessionState(onnxruntime::NodeIndex index);

  concurrency::ThreadPool* GetThreadPool() const noexcept { return thread_pool_; }
  concurrency::ThreadPool* GetInterOpThreadPool() const noexcept { return inter_op_thread_pool_; }

  bool ExportDll() const noexcept { return export_fused_dll_; }
  void SetExportDllFlag(bool flag) noexcept { export_fused_dll_ = flag; }

  const FuncManager& GetFuncMgr() const noexcept { return fused_funcs_mgr_; }
  FuncManager& GetMutableFuncMgr() noexcept { return fused_funcs_mgr_; }

<<<<<<< HEAD
  const DataTransferManager& GetDataTransferMgr() const { return data_transfer_mgr_; }
=======
  const DataTransferManager& GetDataTransferMgr() const noexcept { return data_transfer_mgr_; }
>>>>>>> f3cc43bc

  std::vector<BufferUniquePtr>& GetMutableWeightsBuffers() noexcept { return weights_buffers_; }
  const NodeIndexInfo& GetNodeIndexInfo() const;

  void UpdateToBeExecutedNodes(const std::vector<int>& fetch_mlvalue_idxs);
  const std::unordered_set<NodeIndex>* GetToBeExecutedNodes(const std::vector<int>& fetch_mlvalue_idxs) const;

 private:
  ORT_DISALLOW_COPY_ASSIGNMENT_AND_MOVE(SessionState);

  void SetupAllocators();

#ifdef ENABLE_TRAINING
  Status GeneratePatternGroupCache(
      const std::vector<std::reference_wrapper<const TensorShape>>& input_shape,
      const std::vector<int>& feed_mlvalue_idxs,
      MemoryPatternGroup* output) const;
#endif

  // cache of the constructed kernels to avoid spending construction time per executor
  std::vector<OpKernel*> session_kernels_;
  Graph& graph_;
<<<<<<< HEAD
  std::unique_ptr<GraphViewer> graph_viewer_;  // const GraphViewer for const access to Graph
=======
  std::unique_ptr<GraphViewer> graph_viewer_;  // GraphViewer for const access to Graph
>>>>>>> f3cc43bc

  const ExecutionProviders& execution_providers_;

  // currently the allocator type is an implementation detail and we don't make any  behavioral choices based on it,
  // so exclude it from the key comparison for allocator_idx_map_.
  // we also don't expect to have two allocators with the same name, one using an arena and one not.
  struct OrtMemoryInfoLessThanIgnoreAllocType {
    bool operator()(const OrtMemoryInfo& lhs, const OrtMemoryInfo& rhs) const {
      //if (lhs.alloc_type != rhs.alloc_type)
      //  return lhs.alloc_type < rhs.alloc_type;
      if (lhs.mem_type != rhs.mem_type)
        return lhs.mem_type < rhs.mem_type;

      if (lhs.id != rhs.id)
        return lhs.id < rhs.id;

      return strcmp(lhs.name, rhs.name) < 0;
    }
  };

  // using std::map as OrtMemoryInfo would need a custom hash function to be used with std::unordered_map,
  // and as this isn't considered performance critical currently it's not worth the maintenance overhead of adding one.
  // We do get an allocator from ExecutionFrame so this is looked up frequently, however there most likely aren't many
  // entries in the map
  //
  // NOTE: We store a delegate to get the allocator to support scenarios such as the CUDA EP where a thread_local
  // allocator is returned.
  //
  // TODO: The CUDA EP may not need to use the per-thread allocator for allocations that would use this map
  // (e.g. primarily from ExecutionFrame and utils::Copy{Inputs|Outputs}AcrossDevices). It does need it
  // for internal allocations by CUDAExecutionProvider::GetScratchBuffer, but could access the per-thread allocator
  // directly instead of going through CUDAExecutionProvider::GetAllocator.
  // If that can be validated we could simply store the AllocatorPtr here and get rid of the delegate.
  std::map<OrtMemoryInfo, std::function<AllocatorPtr(int id, OrtMemType mem_type)>,
           OrtMemoryInfoLessThanIgnoreAllocType>
      allocators_;

  OrtValueNameIdxMap ort_value_name_idx_map_;

  // initialized tensors
  std::unordered_map<int, OrtValue> initialized_tensors_;  // key is ort_value_index
  // subset of initialized_tensors_ that are constant and cannot be overridden at runtime
  std::unordered_map<int, OrtValue> constant_initialized_tensors_;

  // This data structure is for uninitializing string tensors and
  // munmap memory region and close file descriptor
  std::unordered_map<int, OrtCallback> deleter_for_initialized_tensors_;
  std::vector<BufferUniquePtr> weights_buffers_;
  std::unique_ptr<SequentialExecutionPlan> p_seq_exec_plan_ = nullptr;

  const logging::Logger& logger_;
  profiling::Profiler& profiler_;

  // switch for enable memory pattern optimization or not.
  bool enable_mem_pattern_;

  // lock for the mem_patterns_
  mutable OrtMutex mem_patterns_lock_;

  // cache for the generated mem_patterns. key is calculated based on input shapes.
  mutable std::map<int64_t, std::unique_ptr<MemoryPatternGroup>> mem_patterns_;

  NameNodeInfoMapType input_names_to_nodeinfo_mapping_;
  NameNodeInfoMapType output_names_to_nodeinfo_mapping_;

  // subgraph SessionState. entry for node containing subgraph, with value containing attribute:SessionState pair
  // as a node may contain multiple subgraphs (e.g. 'If' has one for both the 'then' and 'else' branches).
  using SubgraphSessionStateMap =
      std::unordered_map<onnxruntime::NodeIndex, std::unordered_map<std::string, std::unique_ptr<SessionState>>>;
  SubgraphSessionStateMap subgraph_session_states_;

  // either threadpool could be nullptr
  concurrency::ThreadPool* const thread_pool_{};
  concurrency::ThreadPool* const inter_op_thread_pool_{};

  bool export_fused_dll_ = false;
  FuncManager fused_funcs_mgr_;
  const DataTransferManager& data_transfer_mgr_;

  std::unique_ptr<NodeIndexInfo> node_index_info_;
  std::multimap<int, std::unique_ptr<FeedsFetchesManager>> cached_feeds_fetches_managers_;
  std::map<std::vector<int>, std::unordered_set<NodeIndex>> to_be_executed_nodes_;

#ifdef ONNXRUNTIME_ENABLE_INSTRUMENT
  SessionState* parent_ = nullptr;
  //Assign each graph in each session an unique id.
  int graph_id_ = 0;
  int next_graph_id_ = 1;

  void GenerateGraphId() {
    SessionState* p = this;
    while (p->parent_ != nullptr) p = p->parent_;
    graph_id_ = p->next_graph_id_++;
  }
#endif
};

}  // namespace onnxruntime<|MERGE_RESOLUTION|>--- conflicted
+++ resolved
@@ -113,11 +113,7 @@
   AllocatorPtr GetAllocator(const OrtMemoryInfo& location) const noexcept;
 
   /** Get the allocator for a given OrtDevice. The first allocator that matches will be returned. */
-<<<<<<< HEAD
-  AllocatorPtr GetAllocator(OrtDevice device, int device_id = 0) const noexcept;
-=======
   AllocatorPtr GetAllocator(OrtDevice device) const noexcept;
->>>>>>> f3cc43bc
 
   const OrtValueNameIdxMap& GetOrtValueNameIdxMap() const noexcept { return ort_value_name_idx_map_; }
 
@@ -176,11 +172,7 @@
   Get the logger for this session.
   Falls back to returning Logging::LoggingManager::DefaultLogger if SetLogger has not been called.
   */
-<<<<<<< HEAD
-  const logging::Logger& Logger() const { return logger_; }
-=======
   const logging::Logger& Logger() const noexcept { return logger_; }
->>>>>>> f3cc43bc
 
   /**
   Get the profiler for this session. It needs to be enabled via the InferenceSession to perform
@@ -265,11 +257,7 @@
   const FuncManager& GetFuncMgr() const noexcept { return fused_funcs_mgr_; }
   FuncManager& GetMutableFuncMgr() noexcept { return fused_funcs_mgr_; }
 
-<<<<<<< HEAD
-  const DataTransferManager& GetDataTransferMgr() const { return data_transfer_mgr_; }
-=======
   const DataTransferManager& GetDataTransferMgr() const noexcept { return data_transfer_mgr_; }
->>>>>>> f3cc43bc
 
   std::vector<BufferUniquePtr>& GetMutableWeightsBuffers() noexcept { return weights_buffers_; }
   const NodeIndexInfo& GetNodeIndexInfo() const;
@@ -292,11 +280,7 @@
   // cache of the constructed kernels to avoid spending construction time per executor
   std::vector<OpKernel*> session_kernels_;
   Graph& graph_;
-<<<<<<< HEAD
-  std::unique_ptr<GraphViewer> graph_viewer_;  // const GraphViewer for const access to Graph
-=======
   std::unique_ptr<GraphViewer> graph_viewer_;  // GraphViewer for const access to Graph
->>>>>>> f3cc43bc
 
   const ExecutionProviders& execution_providers_;
 
